//! Trait object serialization for rkyv.
//!
//! With `rkyv_dyn`, trait objects can be serialized with rkyv then the methods can be called
//! without deserializing. All it takes is some macro magic.
//!
//! See [`SerializeDyn`] for an example of how to use rkyv_dyn.
//!
//! ## Features
//!
//! - `nightly`: Enables some nightly features, such as [`likely`](std::intrinsics::likely).
//! - `strict`: Guarantees that types will have the same representations across platforms and
//!   compilations. This is already the case in practice, but this feature provides a guarantee.
//! - `validation`: Enables validation support through `bytecheck`.
//! - `vtable_cache`: Enables local vtable caching to speed up lookups after the first. This
//!   requires mutating the archive, which is not possible for all use cases.

#![cfg_attr(feature = "nightly", feature(core_intrinsics))]

#[cfg(feature = "validation")]
pub mod validation;

#[cfg(feature = "vtable_cache")]
use core::sync::atomic::AtomicU64;
use core::{
    alloc::Layout,
    any::Any,
    hash::{Hash, Hasher},
    marker::PhantomData,
    mem::MaybeUninit,
<<<<<<< HEAD
    ptr,
=======
>>>>>>> e0b7d61d
};
#[cfg(feature = "vtable_cache")]
use core::sync::atomic::{AtomicU64, Ordering};
use ptr_meta::{DynMetadata, Pointee};
use rkyv::{from_archived, ser::Serializer, to_archived, Archived, Fallible, Serialize};
pub use rkyv_dyn_derive::archive_dyn;
use rkyv_typename::TypeName;
use std::collections::{hash_map::DefaultHasher, HashMap};
#[cfg(feature = "validation")]
pub use validation::{CheckDynError, DynContext};

#[doc(hidden)]
pub use inventory;

#[cfg(all(feature = "vtable_cache", feature = "nightly"))]
use core::intrinsics::likely;
#[cfg(all(feature = "vtable_cache", not(feature = "nightly")))]
#[inline]
fn likely(b: bool) -> bool {
    b
}

/// An error that can occur while serializing and deserializing trait objects.
pub type DynError = Box<dyn Any>;

/// An object-safe version of `Serializer`.
///
/// Instead of an associated error type, `DynSerializer` returns the [`DynError`] type. If you have
/// a serializer that already implements `Serializer`, then it will automatically implement
/// `DynSerializer`.
pub trait DynSerializer {
    /// Returns the current position of the serializer.
    fn pos_dyn(&self) -> usize;

    /// Attempts to write the given bytes to the serializer.
    fn write_dyn(&mut self, bytes: &[u8]) -> Result<(), DynError>;
}

impl<'a> Fallible for dyn DynSerializer + 'a {
    type Error = DynError;
}

impl<'a> Serializer for dyn DynSerializer + 'a {
    fn pos(&self) -> usize {
        self.pos_dyn()
    }

    fn write(&mut self, bytes: &[u8]) -> Result<(), Self::Error> {
        self.write_dyn(bytes)
    }
}

impl<S: Serializer + ?Sized> DynSerializer for &mut S {
    fn pos_dyn(&self) -> usize {
        self.pos()
    }

    fn write_dyn(&mut self, bytes: &[u8]) -> Result<(), DynError> {
        match self.write(bytes) {
            Ok(()) => Ok(()),
            Err(e) => Err(Box::new(e)),
        }
    }
}

fn hash_type<T: TypeName + ?Sized>() -> u64 {
    let mut hasher = DefaultHasher::new();
    T::build_type_name(|piece| piece.hash(&mut hasher));
    hasher.finish()
}

/// A trait object that can be archived.
///
/// To add archive support for a trait object:
///
/// 1. Add [`archive_dyn`](macro@archive_dyn) on your trait to make a serializable version of it. By
///    default, it will be named "Serialize" + your trait name. To rename the trait, pass the
///    argument `serialize = "..."` as a parameter.
/// 2. Implement `Archive` and `Serialize` for the type you want to make trait objects of and
///    `TypeName` for the archived versions of them.
/// 3. Implement your trait for your type and add the attribute `#[archive_dyn]` to it. Make sure to
///    implement your trait for your archived type as well. This invocation must have the same
///    attributes as the trait invocation.
/// 4. If deserialization support is desired, add `deserialize` or `deserialize = "..."` as
///    parameters and implement `Deserialize` for the type. By default, the deserialize trait will
///    be named "Deserialize" + your trait name. Passing a trait name will use that name instead.
///
/// Then you're ready to serialize boxed trait objects!
///
/// Even though your deserialized values are boxed as serialize trait objects, your archived values
/// are boxed as regular trait objects. This is because your deserialized values have to implement
/// `SerializeDyn` but your archived values do not.
///
/// # Examples
///
/// See [`archive_dyn`](macro@archive_dyn) for customization options.
///
/// ```
/// use rkyv::{
///     archived_value,
///     ser::{
///         serializers::AlignedSerializer,
///         Serializer,
///     },
///     AlignedVec,
///     Archive,
///     Archived,
///     Deserialize,
///     Infallible,
///     Serialize,
/// };
/// use rkyv_dyn::archive_dyn;
/// use rkyv_typename::TypeName;
///
/// #[archive_dyn(deserialize)]
/// trait ExampleTrait {
///     fn value(&self) -> String;
/// }
///
/// #[derive(Archive, Serialize, Deserialize)]
/// #[archive_attr(derive(TypeName))]
/// struct StringStruct(String);
///
/// #[archive_dyn(deserialize)]
/// impl ExampleTrait for StringStruct {
///     fn value(&self) -> String {
///         self.0.clone()
///     }
/// }
///
/// impl ExampleTrait for Archived<StringStruct> {
///     fn value(&self) -> String {
///         self.0.as_str().to_string()
///     }
/// }
///
/// #[derive(Archive, Serialize, Deserialize)]
/// #[archive_attr(derive(TypeName))]
/// struct IntStruct(i32);
///
/// #[archive_dyn(deserialize)]
/// impl ExampleTrait for IntStruct {
///     fn value(&self) -> String {
///         format!("{}", self.0)
///     }
/// }
///
/// impl ExampleTrait for Archived<IntStruct> {
///     fn value(&self) -> String {
///         format!("{}", self.0)
///     }
/// }
///
/// let boxed_int = Box::new(IntStruct(42)) as Box<dyn SerializeExampleTrait>;
/// let boxed_string = Box::new(StringStruct("hello world".to_string()))
///     as Box<dyn SerializeExampleTrait>;
/// let mut serializer = AlignedSerializer::new(AlignedVec::new());
/// let int_pos = serializer.serialize_value(&boxed_int)
///     .expect("failed to archive boxed int");
/// let str_pos = serializer.serialize_value(&boxed_string)
///     .expect("failed to archive boxed string");
/// let buf = serializer.into_inner();
/// let archived_int = unsafe {
///     archived_value::<Box<dyn SerializeExampleTrait>>(buf.as_ref(), int_pos)
/// };
/// let archived_string = unsafe {
///     archived_value::<Box<dyn SerializeExampleTrait>>(buf.as_ref(), str_pos)
/// };
/// assert_eq!(archived_int.value(), "42");
/// assert_eq!(archived_string.value(), "hello world");
///
/// let deserialized_int: Box<dyn SerializeExampleTrait> = archived_int
///     .deserialize(&mut Infallible).unwrap();
/// let deserialized_string: Box<dyn SerializeExampleTrait> = archived_string
///     .deserialize(&mut Infallible).unwrap();
/// assert_eq!(deserialized_int.value(), "42");
/// assert_eq!(deserialized_string.value(), "hello world");
/// ```
pub trait SerializeDyn {
    /// Writes the value to the serializer and returns the position it was written to.
    fn serialize_dyn(&self, serializer: &mut dyn DynSerializer) -> Result<usize, DynError>;

    /// Returns the type ID of the archived version of this type.
    fn archived_type_id(&self) -> u64;
}

impl<T: for<'a> Serialize<dyn DynSerializer + 'a>> SerializeDyn for T
where
    T::Archived: TypeName,
{
    fn serialize_dyn(&self, serializer: &mut dyn DynSerializer) -> Result<usize, DynError> {
        serializer.serialize_value(self)
    }

    fn archived_type_id(&self) -> u64 {
        hash_type::<T::Archived>()
    }
}

/// An object-safe version of `Deserializer`.
pub trait DynDeserializer {}

impl<'a> Fallible for dyn DynDeserializer + 'a {
    type Error = DynError;
}

impl<D: Fallible + ?Sized> DynDeserializer for &mut D {}

/// A trait object that can be deserialized.
///
/// See [`SerializeDyn`] for more information.
pub trait DeserializeDyn<T: Pointee + ?Sized> {
    /// Deserializes the given value as a trait object.
    ///
    /// # Safety
    ///
    /// The caller must guarantee that the memory returned is properly deallocated.
    unsafe fn deserialize_dyn(
        &self,
        deserializer: &mut dyn DynDeserializer,
        alloc: &mut dyn FnMut(Layout) -> *mut u8,
    ) -> Result<*mut (), DynError>;

    /// Returns the metadata for the deserialized version of this value.
    fn deserialize_dyn_metadata(
        &self,
        deserializer: &mut dyn DynDeserializer,
    ) -> Result<T::Metadata, DynError>;
}

/// The archived version of `DynMetadata`.
#[cfg_attr(feature = "strict", repr(C))]
pub struct ArchivedDynMetadata<T: ?Sized> {
<<<<<<< HEAD
    type_id: Archived<u64>,
    #[cfg(feature = "vtable_cache")]
    cached_vtable: Archived<AtomicU64>,
    #[cfg(not(feature = "vtable_cache"))]
    #[allow(dead_code)]
    cached_vtable: Archived<u64>,
=======
    type_id: u64,
    #[cfg(feature = "vtable_cache")]
    cached_vtable: AtomicU64,
    #[cfg(not(feature = "vtable_cache"))]
    cached_vtable: u64,
>>>>>>> e0b7d61d
    phantom: PhantomData<T>,
}

impl<T: TypeName + ?Sized> ArchivedDynMetadata<T> {
    /// Creates a new `ArchivedDynMetadata` for the given type.
    pub fn emplace(type_id: u64, out: &mut MaybeUninit<Self>) {
        unsafe {
<<<<<<< HEAD
            ptr::addr_of_mut!((*out.as_mut_ptr()).type_id).write(to_archived!(type_id));
            #[cfg(feature = "vtable_cache")]
            ptr::addr_of_mut!((*out.as_mut_ptr()).cached_vtable)
                .write(Archived::<AtomicU64>::from(0u64));
            #[cfg(not(feature = "vtable_cache"))]
            ptr::addr_of_mut!((*out.as_mut_ptr()).cached_vtable).write(Archived::<u64>::from(0u64));
=======
            project_struct!(out: Self => type_id: u64)
                .as_mut_ptr()
                .write(type_id);
            #[cfg(feature = "vtable_cache")]
            (&mut *project_struct!(out: Self => cached_vtable: AtomicU64).as_mut_ptr())
                .store(0, Ordering::Relaxed);
            #[cfg(not(feature = "vtable_cache"))]
            project_struct!(out: Self => cached_vtable: u64)
                .as_mut_ptr()
                .write(0);
>>>>>>> e0b7d61d
        }
    }

    fn lookup_vtable(&self) -> usize {
        IMPL_REGISTRY
            .get::<T>(from_archived!(self.type_id))
            .expect("attempted to get vtable for an unregistered impl")
            .vtable
    }

    /// Gets the vtable address for this trait object. With the `vtable_cache` feature, this will
    /// store the address locally on the first lookup.
    #[cfg(feature = "vtable_cache")]
    pub fn vtable(&self) -> usize {
        let cached_vtable = self.cached_vtable.load(Ordering::Relaxed);
        if likely(cached_vtable != 0) {
            return cached_vtable as usize;
        }
        let vtable = self.lookup_vtable();
        self.cached_vtable
            .store(vtable as usize as u64, Ordering::Relaxed);
        vtable
    }

    /// Gets the vtable address for this trait object. With the `vtable_cache` feature, this will
    /// store the address locally on the first lookup.
    #[cfg(not(feature = "vtable_cache"))]
    pub fn vtable(&self) -> usize {
        self.lookup_vtable()
    }

    /// Gets the `DynMetadata` associated with this `ArchivedDynMetadata`.
    pub fn pointer_metadata(&self) -> DynMetadata<T> {
        unsafe { core::mem::transmute(self.vtable()) }
    }
}

#[cfg(debug_assertions)]
#[doc(hidden)]
#[derive(Copy, Clone)]
pub struct ImplDebugInfo {
    pub file: &'static str,
    pub line: u32,
    pub column: u32,
}

#[cfg(debug_assertions)]
#[doc(hidden)]
#[macro_export]
macro_rules! debug_info {
    () => {
        rkyv_dyn::ImplDebugInfo {
            file: core::file!(),
            line: core::line!(),
            column: core::column!(),
        }
    };
}

#[cfg(not(debug_assertions))]
#[doc(hidden)]
#[derive(Copy, Clone)]
pub struct ImplDebugInfo;

#[cfg(not(debug_assertions))]
#[doc(hidden)]
#[macro_export]
macro_rules! debug_info {
    () => {
        rkyv_dyn::ImplDebugInfo
    };
}

#[doc(hidden)]
#[derive(Clone, Copy)]
pub struct ImplData {
    pub vtable: usize,
    pub debug_info: ImplDebugInfo,
}

#[derive(Clone, Copy, Hash, Eq, PartialEq)]
struct ImplId {
    trait_id: u64,
    type_id: u64,
}

impl ImplId {
    fn new<TY: TypeName, TR: TypeName + ?Sized>() -> Self {
        Self::from_type_id::<TR>(hash_type::<TY>())
    }

    fn from_type_id<TR: TypeName + ?Sized>(type_id: u64) -> Self {
        Self {
            trait_id: hash_type::<TR>(),
            // The last bit of the type ID is set to 1 to make sure we can differentiate between
            // cached and uncached vtables when the feature is turned on
            type_id: type_id | 1,
        }
    }
}

#[doc(hidden)]
pub struct ImplEntry {
    impl_id: ImplId,
    data: ImplData,
}

impl ImplEntry {
    pub fn new<TY: TypeName + RegisteredImpl<TR>, TR: TypeName + ?Sized>() -> Self {
        Self {
            impl_id: ImplId::new::<TY, TR>(),
            data: ImplData {
                vtable: <TY as RegisteredImpl<TR>>::vtable(),
                debug_info: <TY as RegisteredImpl<TR>>::debug_info(),
            },
        }
    }
}

inventory::collect!(ImplEntry);

struct ImplRegistry {
    id_to_data: HashMap<ImplId, ImplData>,
}

impl ImplRegistry {
    fn new() -> Self {
        Self {
            id_to_data: HashMap::new(),
        }
    }

    fn add_entry(&mut self, entry: &ImplEntry) {
        let old_value = self.id_to_data.insert(entry.impl_id, entry.data);

        #[cfg(debug_assertions)]
        if let Some(old_data) = old_value {
            eprintln!("impl id conflict, a trait implementation was likely added twice (but it's possible there was a hash collision)");
            eprintln!(
                "existing impl registered at {}:{}:{}",
                old_data.debug_info.file, old_data.debug_info.line, old_data.debug_info.column
            );
            eprintln!(
                "new impl registered at {}:{}:{}",
                entry.data.debug_info.file,
                entry.data.debug_info.line,
                entry.data.debug_info.column
            );
            panic!();
        }

        debug_assert!(old_value.is_none(), "impl id conflict, a trait implementation was likely added twice (but it's possible there was a hash collision)");
    }

    fn get<T: TypeName + ?Sized>(&self, type_id: u64) -> Option<&ImplData> {
        self.id_to_data.get(&ImplId::from_type_id::<T>(type_id))
    }
}

lazy_static::lazy_static! {
    static ref IMPL_REGISTRY: ImplRegistry = {
        let mut result = ImplRegistry::new();
        for entry in inventory::iter::<ImplEntry> {
            result.add_entry(entry);
        }
        result
    };
}

/// Guarantees that an impl has been registered for the type as the given trait object.
#[doc(hidden)]
pub unsafe trait RegisteredImpl<T: ?Sized> {
    fn vtable() -> usize;
    fn debug_info() -> ImplDebugInfo;
}

#[doc(hidden)]
#[cfg(not(feature = "validation"))]
#[macro_export]
macro_rules! register_validation {
    ($type:ty as $trait:ty) => {};
}

/// Registers a new impl with the trait object system.
///
/// This is called by `#[archive_dyn]` when attached to a trait implementation. You might need to
/// call this manually if you're using generic traits and types, since each specific instance needs
/// to be individually registered.
///
/// Call it like `register_impl!(MyType as dyn MyTrait)`.
#[macro_export]
macro_rules! register_impl {
    ($type:ty as $trait:ty) => {
        const _: () = {
            use core::mem::MaybeUninit;
            use rkyv_dyn::{
                debug_info, inventory, register_validation, ImplData, ImplDebugInfo, ImplEntry,
                RegisteredImpl,
            };

            unsafe impl RegisteredImpl<$trait> for $type {
                fn vtable() -> usize {
                    unsafe {
                        core::mem::transmute(ptr_meta::metadata(
                            core::ptr::null::<$type>() as *const $trait
                        ))
                    }
                }

                fn debug_info() -> ImplDebugInfo {
                    debug_info!()
                }
            }

            inventory::submit! { ImplEntry::new::<$type, $trait>() }
            register_validation!($type as $trait);
        };
    };
}<|MERGE_RESOLUTION|>--- conflicted
+++ resolved
@@ -27,10 +27,7 @@
     hash::{Hash, Hasher},
     marker::PhantomData,
     mem::MaybeUninit,
-<<<<<<< HEAD
     ptr,
-=======
->>>>>>> e0b7d61d
 };
 #[cfg(feature = "vtable_cache")]
 use core::sync::atomic::{AtomicU64, Ordering};
@@ -264,20 +261,12 @@
 /// The archived version of `DynMetadata`.
 #[cfg_attr(feature = "strict", repr(C))]
 pub struct ArchivedDynMetadata<T: ?Sized> {
-<<<<<<< HEAD
     type_id: Archived<u64>,
     #[cfg(feature = "vtable_cache")]
     cached_vtable: Archived<AtomicU64>,
     #[cfg(not(feature = "vtable_cache"))]
     #[allow(dead_code)]
     cached_vtable: Archived<u64>,
-=======
-    type_id: u64,
-    #[cfg(feature = "vtable_cache")]
-    cached_vtable: AtomicU64,
-    #[cfg(not(feature = "vtable_cache"))]
-    cached_vtable: u64,
->>>>>>> e0b7d61d
     phantom: PhantomData<T>,
 }
 
@@ -285,25 +274,12 @@
     /// Creates a new `ArchivedDynMetadata` for the given type.
     pub fn emplace(type_id: u64, out: &mut MaybeUninit<Self>) {
         unsafe {
-<<<<<<< HEAD
             ptr::addr_of_mut!((*out.as_mut_ptr()).type_id).write(to_archived!(type_id));
             #[cfg(feature = "vtable_cache")]
             ptr::addr_of_mut!((*out.as_mut_ptr()).cached_vtable)
                 .write(Archived::<AtomicU64>::from(0u64));
             #[cfg(not(feature = "vtable_cache"))]
             ptr::addr_of_mut!((*out.as_mut_ptr()).cached_vtable).write(Archived::<u64>::from(0u64));
-=======
-            project_struct!(out: Self => type_id: u64)
-                .as_mut_ptr()
-                .write(type_id);
-            #[cfg(feature = "vtable_cache")]
-            (&mut *project_struct!(out: Self => cached_vtable: AtomicU64).as_mut_ptr())
-                .store(0, Ordering::Relaxed);
-            #[cfg(not(feature = "vtable_cache"))]
-            project_struct!(out: Self => cached_vtable: u64)
-                .as_mut_ptr()
-                .write(0);
->>>>>>> e0b7d61d
         }
     }
 
