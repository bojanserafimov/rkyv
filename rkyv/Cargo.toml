[package]
name = "rkyv"
version = "0.6.3"
authors = ["David Koloski <djkoloski@gmail.com>"]
edition = "2018"
description = "Zero-copy deserialization framework for Rust"
license = "MIT"
documentation = "https://docs.rs/rkyv"
repository = "https://github.com/djkoloski/rkyv"
keywords = ["archive", "rkyv", "serialization", "zero-copy", "no_std"]
categories = ["encoding", "no-std"]
readme = "crates-io.md"

# See more keys and their definitions at https://doc.rust-lang.org/cargo/reference/manifest.html

[dependencies]
bytecheck = { version = "0.5", optional = true }
memoffset = "0.6"
ptr_meta = { version = "0.1" }
<<<<<<< HEAD
rend = { version = "~0.1.1", optional = true, default-features = false }
rkyv_derive = { version = "=0.6.0", path = "../rkyv_derive" }
=======
rkyv_derive = { version = "=0.6.3", path = "../rkyv_derive" }
>>>>>>> 98238384
seahash = { version = "4.0", optional = true }

[features]
default = ["std", "const_generics"]
archive_be = ["rend"]
archive_le = ["rend"]
const_generics = []
size_64 = []
specialization = []
std = ["seahash", "rend/std"]
strict = ["rkyv_derive/strict"]
validation = ["bytecheck", "std", "rend/validation"]

[package.metadata.docs.rs]
features = ["validation"]<|MERGE_RESOLUTION|>--- conflicted
+++ resolved
@@ -17,12 +17,8 @@
 bytecheck = { version = "0.5", optional = true }
 memoffset = "0.6"
 ptr_meta = { version = "0.1" }
-<<<<<<< HEAD
 rend = { version = "~0.1.1", optional = true, default-features = false }
-rkyv_derive = { version = "=0.6.0", path = "../rkyv_derive" }
-=======
 rkyv_derive = { version = "=0.6.3", path = "../rkyv_derive" }
->>>>>>> 98238384
 seahash = { version = "4.0", optional = true }
 
 [features]
